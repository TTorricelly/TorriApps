import React, { useState, useEffect } from "react";
import { CalendarDaysIcon, UsersIcon, ClockIcon, CurrencyDollarIcon } from '@heroicons/react/24/outline';
<<<<<<< HEAD
import LabelDistribution from '../../Components/Dashboard/LabelDistribution';
=======
import { dashboardApi } from '../../Services/dashboardApi';
>>>>>>> cad515dc

export default function DashboardPage() {
  const [dashboardData, setDashboardData] = useState(null);
  const [loading, setLoading] = useState(true);
  const [error, setError] = useState(null);

  // Fetch dashboard data on component mount
  useEffect(() => {
    const fetchDashboardData = async () => {
      try {
        setLoading(true);
        setError(null);
        const data = await dashboardApi.getDashboardStats();
        setDashboardData(data);
      } catch (err) {
        setError(err.message);
        console.error('Error loading dashboard:', err);
      } finally {
        setLoading(false);
      }
    };

    fetchDashboardData();
  }, []);

  // Format currency for display
  const formatCurrency = (value) => {
    return new Intl.NumberFormat('pt-BR', {
      style: 'currency',
      currency: 'BRL'
    }).format(value);
  };

  // Build stats array from real data
  const getStats = () => {
    if (!dashboardData) return [];
    
    return [
      {
        title: "Agendamentos Hoje",
        value: dashboardData.todayAppointmentsCount?.toString() || "0",
        icon: CalendarDaysIcon,
        color: "text-accent-primary"
      },
      {
        title: "Clientes Ativos",
        value: dashboardData.activeClientsCount?.toString() || "0",
        icon: UsersIcon,
        color: "text-status-success"
      },
      {
        title: "Próximo Agendamento",
        value: dashboardData.nextAppointmentTime || "--:--",
        icon: ClockIcon,
        color: "text-status-warning"
      },
      {
        title: "Receita do Mês",
        value: formatCurrency(dashboardData.monthlyRevenue || 0),
        icon: CurrencyDollarIcon,
        color: "text-accent-secondary"
      }
    ];
  };

  const stats = getStats();
  const todayAppointments = dashboardData?.todayAppointmentsList || [];

  // Show loading state
  if (loading) {
    return (
      <div className="space-y-l">
        <div className="mb-xl">
          <h1 className="text-h1 font-bold text-text-primary">Visão Geral</h1>
          <p className="text-body text-text-secondary mt-xs">Carregando dados do dashboard...</p>
        </div>
        <div className="flex justify-center items-center h-64">
          <div className="animate-spin rounded-full h-12 w-12 border-b-2 border-accent-primary"></div>
        </div>
      </div>
    );
  }

  // Show error state
  if (error) {
    return (
      <div className="space-y-l">
        <div className="mb-xl">
          <h1 className="text-h1 font-bold text-text-primary">Visão Geral</h1>
          <p className="text-body text-text-secondary mt-xs">Bem-vindo ao painel administrativo</p>
        </div>
        <div className="bg-bg-secondary rounded-card shadow-card border border-red-300 p-l">
          <div className="text-center">
            <p className="text-red-600 mb-m">❌ Erro ao carregar dados do dashboard</p>
            <p className="text-small text-text-secondary mb-m">{error}</p>
            <button 
              onClick={() => window.location.reload()} 
              className="px-m py-s bg-accent-primary text-white rounded-button hover:bg-accent-primary-dark transition-colors"
            >
              Tentar Novamente
            </button>
          </div>
        </div>
      </div>
    );
  }

  return (
    <div className="space-y-l">
      {/* Page Header */}
      <div className="mb-xl">
        <h1 className="text-h1 font-bold text-text-primary">Visão Geral</h1>
        <p className="text-body text-text-secondary mt-xs">Bem-vindo ao painel administrativo</p>
      </div>

      {/* Stats Grid */}
      <div className="grid grid-cols-1 md:grid-cols-2 lg:grid-cols-4 gap-l">
        {stats.map((stat, index) => (
          <div key={index} className="bg-bg-secondary rounded-card shadow-card border border-bg-tertiary p-l hover:shadow-card-hover transition-shadow duration-normal">
            <div className="flex items-center">
              <div className="p-s rounded-button bg-bg-tertiary">
                <stat.icon className={`h-6 w-6 ${stat.color}`} />
              </div>
              <div className="ml-m">
                <p className="text-small font-medium text-text-secondary">{stat.title}</p>
                <p className="text-2xl font-bold text-text-primary">{stat.value}</p>
              </div>
            </div>
          </div>
        ))}
      </div>

      {/* Today's Schedule */}
      <div className="bg-bg-secondary rounded-card shadow-card border border-bg-tertiary">
        <div className="p-l border-b border-bg-tertiary">
          <h2 className="text-h2 font-semibold text-text-primary">Agenda de Hoje</h2>
        </div>
        <div className="p-l">
          {todayAppointments.length > 0 ? (
            <div className="space-y-m">
              {todayAppointments.map((appointment, index) => (
                <div key={index} className="flex items-center justify-between p-m bg-bg-tertiary rounded-button hover:bg-bg-primary transition-colors duration-fast">
                  <div className="flex items-center space-x-m">
                    <div className="text-small font-medium text-accent-primary w-16">
                      {appointment.time}
                    </div>
                    <div>
                      <p className="text-small font-medium text-text-primary">{appointment.client}</p>
                      <p className="text-small text-text-secondary">{appointment.service}</p>
                    </div>
                  </div>
                  <div className="text-small text-text-secondary">
                    {appointment.professional}
                  </div>
                </div>
              ))}
            </div>
          ) : (
            <p className="text-text-tertiary text-center py-xl">Nenhum agendamento para hoje</p>
          )}
        </div>
      </div>

      {/* Charts and Quick Actions */}
      <div className="grid grid-cols-1 lg:grid-cols-2 gap-l">
        {/* Label Distribution Chart */}
        <LabelDistribution />

<<<<<<< HEAD
        {/* Quick Actions and Stats */}
        <div className="space-y-l">
          <div className="bg-bg-secondary rounded-card shadow-card border border-bg-tertiary p-l">
            <h3 className="text-h3 font-semibold text-text-primary mb-m">Ações Rápidas</h3>
            <div className="space-y-s">
              <button className="w-full text-left px-m py-xs text-small text-accent-primary hover:bg-bg-tertiary rounded-button transition-colors duration-fast">
                Novo Agendamento
              </button>
              <button className="w-full text-left px-m py-xs text-small text-accent-primary hover:bg-bg-tertiary rounded-button transition-colors duration-fast">
                Cadastrar Cliente
              </button>
              <button className="w-full text-left px-m py-xs text-small text-accent-primary hover:bg-bg-tertiary rounded-button transition-colors duration-fast">
                Ver Relatórios
              </button>
=======
        <div className="bg-bg-secondary rounded-card shadow-card border border-bg-tertiary p-l">
          <h3 className="text-h3 font-semibold text-text-primary mb-m">Resumo Semanal</h3>
          <div className="space-y-s">
            <div className="flex justify-between">
              <span className="text-small text-text-secondary">Agendamentos</span>
              <span className="text-small font-medium text-text-primary">
                {dashboardData?.weeklySummary?.appointments || '0'}
              </span>
            </div>
            <div className="flex justify-between">
              <span className="text-small text-text-secondary">Novos Clientes</span>
              <span className="text-small font-medium text-text-primary">
                {dashboardData?.weeklySummary?.newClients || '0'}
              </span>
            </div>
            <div className="flex justify-between">
              <span className="text-small text-text-secondary">Receita</span>
              <span className="text-small font-medium text-text-primary">
                {formatCurrency(dashboardData?.weeklySummary?.revenue || 0)}
              </span>
>>>>>>> cad515dc
            </div>
          </div>

          <div className="bg-bg-secondary rounded-card shadow-card border border-bg-tertiary p-l">
            <h3 className="text-h3 font-semibold text-text-primary mb-m">Resumo Semanal</h3>
            <div className="space-y-s">
              <div className="flex justify-between">
                <span className="text-small text-text-secondary">Agendamentos</span>
                <span className="text-small font-medium text-text-primary">67</span>
              </div>
              <div className="flex justify-between">
                <span className="text-small text-text-secondary">Novos Clientes</span>
                <span className="text-small font-medium text-text-primary">8</span>
              </div>
              <div className="flex justify-between">
                <span className="text-small text-text-secondary">Receita</span>
                <span className="text-small font-medium text-text-primary">R$ 3.240</span>
              </div>
            </div>
          </div>

          <div className="bg-bg-secondary rounded-card shadow-card border border-bg-tertiary p-l">
            <h3 className="text-h3 font-semibold text-text-primary mb-m">Status do Sistema</h3>
            <div className="space-y-s">
              <div className="flex items-center">
                <div className="h-2 w-2 bg-status-success rounded-full mr-s"></div>
                <span className="text-small text-text-secondary">Sistema Online</span>
              </div>
              <div className="flex items-center">
                <div className="h-2 w-2 bg-status-success rounded-full mr-s"></div>
                <span className="text-small text-text-secondary">Backup Atualizado</span>
              </div>
              <div className="flex items-center">
                <div className="h-2 w-2 bg-status-warning rounded-full mr-s"></div>
                <span className="text-small text-text-secondary">Sincronização Mobile</span>
              </div>
            </div>
          </div>
        </div>
      </div>
    </div>
  );
}<|MERGE_RESOLUTION|>--- conflicted
+++ resolved
@@ -1,10 +1,7 @@
 import React, { useState, useEffect } from "react";
 import { CalendarDaysIcon, UsersIcon, ClockIcon, CurrencyDollarIcon } from '@heroicons/react/24/outline';
-<<<<<<< HEAD
 import LabelDistribution from '../../Components/Dashboard/LabelDistribution';
-=======
 import { dashboardApi } from '../../Services/dashboardApi';
->>>>>>> cad515dc
 
 export default function DashboardPage() {
   const [dashboardData, setDashboardData] = useState(null);
@@ -173,7 +170,6 @@
         {/* Label Distribution Chart */}
         <LabelDistribution />
 
-<<<<<<< HEAD
         {/* Quick Actions and Stats */}
         <div className="space-y-l">
           <div className="bg-bg-secondary rounded-card shadow-card border border-bg-tertiary p-l">
@@ -188,28 +184,6 @@
               <button className="w-full text-left px-m py-xs text-small text-accent-primary hover:bg-bg-tertiary rounded-button transition-colors duration-fast">
                 Ver Relatórios
               </button>
-=======
-        <div className="bg-bg-secondary rounded-card shadow-card border border-bg-tertiary p-l">
-          <h3 className="text-h3 font-semibold text-text-primary mb-m">Resumo Semanal</h3>
-          <div className="space-y-s">
-            <div className="flex justify-between">
-              <span className="text-small text-text-secondary">Agendamentos</span>
-              <span className="text-small font-medium text-text-primary">
-                {dashboardData?.weeklySummary?.appointments || '0'}
-              </span>
-            </div>
-            <div className="flex justify-between">
-              <span className="text-small text-text-secondary">Novos Clientes</span>
-              <span className="text-small font-medium text-text-primary">
-                {dashboardData?.weeklySummary?.newClients || '0'}
-              </span>
-            </div>
-            <div className="flex justify-between">
-              <span className="text-small text-text-secondary">Receita</span>
-              <span className="text-small font-medium text-text-primary">
-                {formatCurrency(dashboardData?.weeklySummary?.revenue || 0)}
-              </span>
->>>>>>> cad515dc
             </div>
           </div>
 
@@ -218,15 +192,21 @@
             <div className="space-y-s">
               <div className="flex justify-between">
                 <span className="text-small text-text-secondary">Agendamentos</span>
-                <span className="text-small font-medium text-text-primary">67</span>
+                <span className="text-small font-medium text-text-primary">
+                  {dashboardData?.weeklySummary?.appointments || '0'}
+                </span>
               </div>
               <div className="flex justify-between">
                 <span className="text-small text-text-secondary">Novos Clientes</span>
-                <span className="text-small font-medium text-text-primary">8</span>
+                <span className="text-small font-medium text-text-primary">
+                  {dashboardData?.weeklySummary?.newClients || '0'}
+                </span>
               </div>
               <div className="flex justify-between">
                 <span className="text-small text-text-secondary">Receita</span>
-                <span className="text-small font-medium text-text-primary">R$ 3.240</span>
+                <span className="text-small font-medium text-text-primary">
+                  {formatCurrency(dashboardData?.weeklySummary?.revenue || 0)}
+                </span>
               </div>
             </div>
           </div>
